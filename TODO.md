This is a place for planned or desirable technical changes.

Higher-level plans are discussed on
the [Unjournal coda.io project management website](https://coda.io/d/Project-Management-UJ_dOyXJoZ6imx/Projects_subw9#Projects_tuA9I/r30&view=full).

# General

<<<<<<< HEAD
[ ] Rewrite import-unjournal-data to use pubpub API
  - probably wait until v7 is usable
[x] Deploy shiny app using a github action, for consistency
=======
[ ] Rewrite import-unjournal-data to use ~~pubpub API~~ Coda.io API

- probably wait until ~~v7 is usable~~ we figure out the Coda.io API. Will try to have PubPub V6 or V7 pipe into that

[ ] Deploy shiny app using a github action, for consistency [DR @DHJ, 16 May 2024 -- isn't this now done?]
>>>>>>> d011a0cd

# Descriptive work

[x] What are we evaluating? How many papers in total? In what subfields? What does our “funnel” (selection process of candidate papers) look like?
(DR @DHJ -- can you point to the place to find these?)

[ ] How’s our process? How many papers per month? Turnaround times?
  Numbers of evaluators per paper?

[x] Basic averages e.g. ratings for each question; or averages per subfield.


# Inter-rater reliability, 'modeling ratings'

[ ] Measures of rating consistency across evaluators (e.g., IRR)
    - by paper
    - by rating category
    - by other aggregations (field/cause, etc.)

[  ] Model/decompose variance in rating
    - Systematic correlates of high/low ratings
    - Look for factors suggesting 'biases', e.g.,  ...
    - ... are evaluators who sign their names more positive
    - ... do people in British-style academic institutions give lower ratings (perhaps because "a 70 is a first")
    - ... higher for some fields/causes

Do these analyses in a ~quarto 'ask and answer questions' format

# Evaluating publication predictions

[ ] Find out how to check publication automatically (ish?)
  - get DOI; match it against databases; fall back to title and authors?
  - map publications to "tiers"
  - DR: If necessary, we could do some of the matching manually; if so, we should just build a systematic protocol (who checks it, how do they check it, when, where do they input the results?)

[ ] Build functions to create predictions from pairs of indiv. predictions
  - simple average
  - weighted by interval width
  - extremized average
  - for CIs, a Bayesian CI combining both?
  - see Hanea et al.
    "Mathematically aggregating experts’ predictions of possible futures"
  - see aggreCATS package for some examples, but don't use it, unmaintained
    - DR: Note that Julia did some of this in the Quarto already, but we are not sure it's correct

[ ] Test predictions against reality:
  - both for our "aggregate predictions", and for preds from individual raters
  - MSE or MAE for mean/medians
  - coverage for confidence intervals

[ ] Make a .qmd document or Shiny app reporting results overall, or for specific subcategories of evaluations.<|MERGE_RESOLUTION|>--- conflicted
+++ resolved
@@ -5,17 +5,9 @@
 
 # General
 
-<<<<<<< HEAD
-[ ] Rewrite import-unjournal-data to use pubpub API
-  - probably wait until v7 is usable
+[ ] Rewrite import-unjournal-data to use Coda.io 
 [x] Deploy shiny app using a github action, for consistency
-=======
-[ ] Rewrite import-unjournal-data to use ~~pubpub API~~ Coda.io API
 
-- probably wait until ~~v7 is usable~~ we figure out the Coda.io API. Will try to have PubPub V6 or V7 pipe into that
-
-[ ] Deploy shiny app using a github action, for consistency [DR @DHJ, 16 May 2024 -- isn't this now done?]
->>>>>>> d011a0cd
 
 # Descriptive work
 
